--- conflicted
+++ resolved
@@ -49,6 +49,10 @@
 #undef PAYLOAD_SIZE
 #define PAYLOAD_SIZE (CC2420_MAX_DATA_LENGTH)
 #endif
+#ifdef MODULE_AT86RF231
+#if (AT86RF231_MAX_DATA_LENGTH > PAYLOAD_SIZE)
+#undef PAYLOAD_SIZE
+#define PAYLOAD_SIZE  (AT86RF231_MAX_DATA_LENGTH)
 #endif
 #ifdef MODULE_MC1322X
 #if (MC1322X_MAX_DATA_LENGTH > PAYLOAD_SIZE)
@@ -61,11 +65,6 @@
 #define PAYLOAD_SIZE (NATIVE_MAX_DATA_LENGTH)
 #endif
 #endif
-
-#ifdef MODULE_AT86RF231
-#define PAYLOAD_SIZE  (118)
-#endif
-
 /* The maximum of threads to register */
 #define TRANSCEIVER_MAX_REGISTERED  (4)
 
@@ -76,21 +75,13 @@
 /**
  * @brief All supported transceivers
  */
-<<<<<<< HEAD
-#define TRANSCEIVER_NONE    (0x0)       ///< Invalid
-#define TRANSCEIVER_CC1100  (0x01)      ///< CC110X transceivers
-#define TRANSCEIVER_CC1020  (0x02)      ///< CC1020 transceivers
-#define TRANSCEIVER_CC2420  (0x04)      ///< CC2420 transceivers
-#define TRANSCEIVER_MC1322X (0x08)      ///< MC1322X transceivers
-#define TRANSCEIVER_NATIVE  (0x10)      ///< NATIVE transceivers
-=======
 #define TRANSCEIVER_NONE        (0x0)       ///< Invalid
 #define TRANSCEIVER_CC1100      (0x01)      ///< CC110X transceivers
 #define TRANSCEIVER_CC1020      (0x02)      ///< CC1020 transceivers
 #define TRANSCEIVER_CC2420      (0x04)      ///< CC2420 transceivers
 #define TRANSCEIVER_MC1322X     (0x08)      ///< MC1322X transceivers
-#define TRANSCEIVER_AT86RF231   (0x10)      ///< AT86RF231 transceivers
->>>>>>> ab26352e
+#define TRANSCEIVER_NATIVE      (0x10)      ///< NATIVE transceivers
+#define TRANSCEIVER_AT86RF231   (0x20)      ///< AT86RF231 transceivers
 
 /**
  * @brief Data type for transceiver specification
@@ -106,11 +97,8 @@
     RCV_PKT_CC1100,        ///< packet was received by CC1100 transceiver
     RCV_PKT_CC2420,        ///< packet was received by CC2420 transceiver
     RCV_PKT_MC1322X,       ///< packet was received by mc1322x transceiver
-<<<<<<< HEAD
-    RCV_PKT_NATIVE,       ///< packet was received by native transceiver
-=======
+    RCV_PKT_NATIVE,        ///< packet was received by native transceiver
     RCV_PKT_AT86RF231,     ///< packet was received by AT86RF231 transceiver
->>>>>>> ab26352e
 
     /* Message types for transceiver <-> upper layer communication */
     PKT_PENDING,    ///< packet pending in transceiver buffer
