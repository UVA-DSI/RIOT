--- conflicted
+++ resolved
@@ -67,19 +67,11 @@
     uint32_t next = hwtimer_next_absolute + longterm_tick_start;
     uint32_t now = HWTIMER_TICKS_TO_US(hwtimer_now());
 
-<<<<<<< HEAD
-    if ((next - VTIMER_THRESHOLD - now) > MICROSECONDS_PER_TICK) {
-        next = now + VTIMER_BACKOFF;
-    }
-
-    hwtimer_id = hwtimer_set_absolute(next, vtimer_callback, NULL);
-=======
     if((next -  HWTIMER_TICKS_TO_US(VTIMER_THRESHOLD) - now) > MICROSECONDS_PER_TICK ) {
         next = now +  HWTIMER_TICKS_TO_US(VTIMER_BACKOFF);
     }
     
     hwtimer_id = hwtimer_set_absolute(HWTIMER_TICKS(next), vtimer_callback, NULL);
->>>>>>> 4eb05e24
 
     DEBUG("update_shortterm: Set hwtimer to %lu (now=%lu)\n", next, HWTIMER_TICKS_TO_US(hwtimer_now()));
     return 0;
